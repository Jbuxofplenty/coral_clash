--- conflicted
+++ resolved
@@ -48,11 +48,7 @@
         ]
     },
     "dependencies": {
-<<<<<<< HEAD
-        "@jbuxofplenty/coral-clash": "^1.4.0",
-=======
         "@jbuxofplenty/coral-clash": "^1.5.0",
->>>>>>> 0ae6dadf
         "@react-native-async-storage/async-storage": "2.2.0",
         "@react-native-google-signin/google-signin": "^16.0.0",
         "@react-native-masked-view/masked-view": "0.3.2",
