/**
 * Coral Clash Game Logic Library - Source of Truth
 * Shared between React Native app and Firebase Functions
 *
 * This is the authoritative source for all game logic.
 * Both the mobile app and cloud functions import from here.
 *
 * VERSIONING:
 * - Version is managed by semantic-release
 * - Game logic is versioned to maintain backward compatibility
 * - Frontend and backend must use matching versions
 */

// Current game engine version (automatically updated by semantic-release during build)
<<<<<<< HEAD
export const GAME_VERSION = '1.3.1';
=======
export const GAME_VERSION = '1.4.0';
>>>>>>> 0ae6dadf

// Export current version (v1.0.0) as default for easy imports
// All game logic imports should come from versioned folders
export * from './v1.0.0/index.js';

/**
 * Get game engine for a specific version
 * Useful for supporting multiple versions or testing
 * @param version - Semantic version string (e.g., '1.0.0')
 * @returns Game engine modules for the specified version
 */
export async function getGameEngine(version: string = GAME_VERSION) {
    switch (version) {
        case '1.0.0':
            return await import('./v1.0.0/index.js');
        default:
            throw new Error(
                `Unsupported game version: ${version}. Current version: ${GAME_VERSION}`,
            );
    }
}<|MERGE_RESOLUTION|>--- conflicted
+++ resolved
@@ -12,11 +12,7 @@
  */
 
 // Current game engine version (automatically updated by semantic-release during build)
-<<<<<<< HEAD
-export const GAME_VERSION = '1.3.1';
-=======
 export const GAME_VERSION = '1.4.0';
->>>>>>> 0ae6dadf
 
 // Export current version (v1.0.0) as default for easy imports
 // All game logic imports should come from versioned folders
