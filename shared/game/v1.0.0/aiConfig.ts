/**
 * AI Configuration for Coral Clash Computer Opponent
 *
 * This file contains all evaluation parameters for the AI difficulty system.
 * Tune these values to adjust AI behavior and create new difficulty modes.
 */

import type { PieceRole, PieceSymbol } from './coralClash.js';

/**
 * Piece values for material evaluation
 * Higher values indicate more valuable pieces
 */
const PIECE_VALUES = {
    whale: {
        // Whale is the king - win condition piece
        value: 20000,
    },
    dolphin: {
        gatherer: 1800, // Higher: Max mobility + Coral placement is premium utility
        hunter: 900, // High mobility + Coral removal utility
    },
    turtle: {
        gatherer: 1000, // Higher: Excellent straight-line mobility + Coral placement
        hunter: 500, // Good mobility + Coral removal utility
    },
    pufferfish: {
        gatherer: 600, // Higher: Diagonal mobility + Coral placement utility
        hunter: 300, // Diagonal movement + Coral removal utility
    },
    octopus: {
        gatherer: 125, // Higher: Basic mobility, but Coral placement on front lines is critical
        hunter: 100, // Lowest mobility, focused on localized Coral denial
    },
    crab: {
        gatherer: 125, // Higher: Basic mobility, focused on localized Coral placement
        hunter: 100, // Lowest mobility, focused on localized Coral denial
    },
};

/**
 * Positional bonuses
 * Rewards for good piece placement
 */
const POSITIONAL_BONUSES = {
    centerSquares: {
        squares: ['d4', 'd5', 'e4', 'e5'] as const,
        points: 5, // Points per piece on center squares
    },
    extendedCenter: {
        // c3-c6, d3-d6, e3-e6, f3-f6
        ranks: [3, 4, 5, 6] as const,
        files: ['c', 'd', 'e', 'f'] as const,
        points: 2, // Points per piece in extended center
    },
    opponentHalf: {
        points: 10, // Points per piece in opponent's half (ranks 1-4 for white, ranks 5-8 for black)
    },
    nearOpponentWhale: {
        points: 15, // Points per piece near opponent's whale (within 2 squares)
    },
    gathererNearEmptySquare: {
        points: 3, // Points for gatherer pieces near empty squares (potential coral placement)
    },
    hunterNearOpponentCoral: {
        points: 5, // Points for hunter pieces near opponent's coral (potential removal)
    },
};

/**
 * Whale (king) safety evaluation
 * Penalizes exposed whale and rewards protection
 */
const WHALE_SAFETY = {
    inCheck: {
        penalty: -500, // Penalty when whale is in check
    },
    attacked: {
        penalty: -100, // Penalty when whale is attacked (not in check)
    },
    defenders: {
        points: 5, // Points per piece defending the whale
    },
    mobility: {
        points: 2, // Points per available whale move
    },
};

/**
 * Piece safety evaluation
 * Penalizes leaving valuable pieces under attack
 */
const PIECE_SAFETY = {
    // Penalty multipliers based on piece value (applied to attacked pieces)
    // More valuable pieces get larger penalties when under attack
    attackedMultiplier: 0.25, // 25% of piece value penalty when under attack
    // Extra penalty for hanging pieces (attacked but NOT defended)
    // For very valuable pieces (dolphin gatherer = 1800), this should be prohibitive
    hangingMultiplier: 1.5, // 150% of piece value penalty when hanging (attacked, not defended) - severe enough to prevent selection even at depth 1
    // Critical piece threshold - pieces above this value get even more severe penalties
    criticalPieceThreshold: 1500, // Dolphin gatherer (1800) is above this
    // Extra penalty multiplier for critical pieces that are hanging
    criticalHangingMultiplier: 1.5, // 150% of piece value (more than the piece is worth!)
    // Bonus for defended pieces (defenders present)
    defendedBonus: 0.05, // 5% of piece value bonus when defended
    // Points per defender of a valuable piece
    defendersPerPiece: 2, // Points per piece defending a valuable piece
};

/**
 * Coral control and placement evaluation
 * Rewards coral control which is a win condition
 */
const CORAL_EVALUATION = {
    areaControl: {
        points: 100, // Points per coral controlled (coral of your color not occupied by opponent)
    },
    placed: {
        points: 15, // Points per coral placed by gatherer effect
    },
    removed: {
        points: 25, // Points per coral removed from opponent (hunter effect)
    },
    blockingOpponent: {
        points: 5, // Points per coral blocking opponent piece movement
    },
};

/**
 * Tactical bonuses
 * Rewards for tactical moves
 */
const TACTICAL_BONUSES = {
    check: {
        points: 50, // Points for putting opponent in check
    },
    checkmate: {
        points: 100000, // Massive bonus for checkmate (should be very high)
    },
    coralVictory: {
        points: 100000, // Bonus for coral area control victory
    },
    // Piece capture value is determined by PIECE_VALUES above
};

/**
 * Piece mobility evaluation
 * Rewards having more legal moves available
 */
const MOBILITY = {
    pointsPerMove: 1, // Points per legal move available (for all pieces)
};

/**
 * Game-ending conditions
 * Evaluation for terminal game states
 */
const GAME_ENDING = {
    checkmate: {
        win: 100000, // Very high positive for winning by checkmate
        loss: -100000, // Very high negative for losing by checkmate
    },
    coralVictory: {
        win: 100000, // Positive for winning by coral area control
        loss: -100000, // Negative for losing by coral area control
    },
    stalemate: {
        points: 0, // Usually 0 or small negative
    },
};

/**
 * Alpha-beta search parameters for different difficulty levels
 * Higher depth = stronger play but slower computation
 */
const SEARCH_DEPTH = {
    random: 0, // No search, just random moves
    easy: 6, // Allow up to 6 plies (will typically reach 3-4 in 30s)
    medium: 10, // Allow up to 10 plies (will typically reach 5-6 in 45s)
    hard: 12, // Allow up to 12 plies (will typically reach 6-7 in 60s)
};

/**
 * Aspiration window settings for alpha-beta search
 * Uses a narrower search window around the expected score for better pruning
 * If search fails (score outside window), re-searches with full window
 */
const ASPIRATION_WINDOW = {
    initial: 50, // Initial window size (centered around expected score)
    // Window is expanded if search fails (score <= alpha or >= beta)
};

/**
 * Time control settings for AI moves
 * Maximum time (in milliseconds) the AI can spend thinking before making a move
 * Different difficulties get different time limits - easier modes think faster
 */
const TIME_CONTROL = {
    easy: {
        maxTimeMs: 30000, // 30 seconds (increased from 20s to account for quiescence search overhead)
        minTimeMs: 100,
        progressIntervalMs: 200,
    },
    medium: {
        maxTimeMs: 45000, // 45 seconds (increased from 30s)
        minTimeMs: 100,
        progressIntervalMs: 200,
    },
    hard: {
        maxTimeMs: 60000, // 60 seconds (increased from 40s for more thorough analysis with quiescence)
        minTimeMs: 100,
        progressIntervalMs: 200,
    },
    // Legacy default for backwards compatibility
    maxTimeMs: 5000,
    minTimeMs: 100,
    progressIntervalMs: 200,
};

/**
 * Penalties for undesirable moves
 * These help prevent repetitive or poor play patterns
 */
const MOVE_PENALTIES = {
    reversingMove: -200, // Strong penalty for moving a piece back to where it just came from
};

/**
<<<<<<< HEAD
 * Get time control settings for a specific difficulty
 * @param difficulty - Difficulty level ('easy', 'medium', 'hard')
 * @returns Time control object with maxTimeMs, minTimeMs, and progressIntervalMs
 */
export function getTimeControlForDifficulty(difficulty: 'easy' | 'medium' | 'hard') {
    return TIME_CONTROL[difficulty] || TIME_CONTROL.hard;
=======
 * Get time control settings for a specific difficulty level
 * @param difficulty - Difficulty level ('easy', 'medium', 'hard')
 * @returns Time control object with maxTimeMs, minTimeMs, and progressIntervalMs
 */
export function getTimeControlForDifficulty(
    difficulty: 'easy' | 'medium' | 'hard',
): {
    maxTimeMs: number;
    minTimeMs: number;
    progressIntervalMs: number;
} {
    // Different time controls per difficulty
    // Easier difficulties can use less time, harder difficulties use more time
    const timeControls = {
        easy: {
            maxTimeMs: 2000, // 2 seconds for easy
            minTimeMs: 100,
            progressIntervalMs: 200,
        },
        medium: {
            maxTimeMs: 5000, // 5 seconds for medium
            minTimeMs: 100,
            progressIntervalMs: 200,
        },
        hard: {
            maxTimeMs: 10000, // 10 seconds for hard
            minTimeMs: 100,
            progressIntervalMs: 200,
        },
    };

    return timeControls[difficulty];
>>>>>>> c61ef682
}

/**
 * Helper function to get piece value
 * @param pieceSymbol - Piece symbol (h, d, t, f, o, c)
 * @param role - Piece role ('hunter', 'gatherer', or null for whale)
 * @returns Piece value
 */
export function getPieceValue(
    pieceSymbol: PieceSymbol,
    role: PieceRole | null | undefined,
): number {
    const pieceKey = pieceSymbol.toLowerCase() as PieceSymbol;

    if (pieceKey === 'h') {
        return PIECE_VALUES.whale.value;
    }

    const pieceMap: Record<string, 'dolphin' | 'turtle' | 'pufferfish' | 'octopus' | 'crab'> = {
        d: 'dolphin',
        t: 'turtle',
        f: 'pufferfish',
        o: 'octopus',
        c: 'crab',
    };

    const pieceName = pieceMap[pieceKey];
    if (!pieceName) {
        return 0;
    }

    // TypeScript knows pieceName is not 'whale' at this point, so we can safely access gatherer/hunter
    const pieceValue = PIECE_VALUES[pieceName] as { gatherer: number; hunter: number };

    if (role === 'gatherer') {
        return pieceValue.gatherer;
    } else if (role === 'hunter') {
        return pieceValue.hunter;
    }

    // Default to hunter if role not specified
    return pieceValue.hunter;
}

export {
    ASPIRATION_WINDOW,
    CORAL_EVALUATION,
    GAME_ENDING,
    MOBILITY,
    MOVE_PENALTIES,
    PIECE_SAFETY,
    PIECE_VALUES,
    POSITIONAL_BONUSES,
    SEARCH_DEPTH,
    TACTICAL_BONUSES,
    TIME_CONTROL,
    WHALE_SAFETY
};
<|MERGE_RESOLUTION|>--- conflicted
+++ resolved
@@ -226,14 +226,6 @@
 };
 
 /**
-<<<<<<< HEAD
- * Get time control settings for a specific difficulty
- * @param difficulty - Difficulty level ('easy', 'medium', 'hard')
- * @returns Time control object with maxTimeMs, minTimeMs, and progressIntervalMs
- */
-export function getTimeControlForDifficulty(difficulty: 'easy' | 'medium' | 'hard') {
-    return TIME_CONTROL[difficulty] || TIME_CONTROL.hard;
-=======
  * Get time control settings for a specific difficulty level
  * @param difficulty - Difficulty level ('easy', 'medium', 'hard')
  * @returns Time control object with maxTimeMs, minTimeMs, and progressIntervalMs
@@ -266,7 +258,6 @@
     };
 
     return timeControls[difficulty];
->>>>>>> c61ef682
 }
 
 /**
