--- conflicted
+++ resolved
@@ -612,8 +612,6 @@
             });
         });
 
-<<<<<<< HEAD
-=======
         it('should use easy difficulty (depth 3) for easy mode', async () => {
             const { findBestMoveIterativeDeepening, SEARCH_DEPTH } = require('@jbuxofplenty/coral-clash');
             findBestMoveIterativeDeepening.mockClear();
@@ -703,7 +701,6 @@
                 'hard', // difficulty
             );
         });
->>>>>>> c61ef682
 
         it('should use random moves for random difficulty', async () => {
             const { findBestMoveIterativeDeepening } = require('@jbuxofplenty/coral-clash');
