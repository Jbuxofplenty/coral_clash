--- conflicted
+++ resolved
@@ -19,11 +19,7 @@
     "main": "index.js",
     "dependencies": {
         "@google-cloud/tasks": "^5.0.0",
-<<<<<<< HEAD
-        "@jbuxofplenty/coral-clash": "^1.4.0",
-=======
         "@jbuxofplenty/coral-clash": "^1.5.0",
->>>>>>> 0ae6dadf
         "@types/node": "^18.0.0",
         "firebase-admin": "^12.0.0",
         "firebase-functions": "^6.6.0",
