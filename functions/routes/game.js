--- conflicted
+++ resolved
@@ -938,10 +938,7 @@
             // Easy mode: Use iterative deepening with time control
             const maxDepth = SEARCH_DEPTH.easy;
             const timeControl = getTimeControlForDifficulty('easy');
-<<<<<<< HEAD
-=======
-
->>>>>>> c61ef682
+
             const result = findBestMoveIterativeDeepening(
                 currentGameState,
                 maxDepth,
@@ -949,11 +946,8 @@
                 timeControl.maxTimeMs,
                 null, // progressCallback
                 lastComputerMove,
-<<<<<<< HEAD
-=======
                 null, // evaluationTable
                 'easy', // difficulty
->>>>>>> c61ef682
             );
 
             if (result.move) {
@@ -971,10 +965,7 @@
             // Medium mode: Use iterative deepening with time control
             const maxDepth = SEARCH_DEPTH.medium;
             const timeControl = getTimeControlForDifficulty('medium');
-<<<<<<< HEAD
-=======
-
->>>>>>> c61ef682
+
             const result = findBestMoveIterativeDeepening(
                 currentGameState,
                 maxDepth,
@@ -982,11 +973,8 @@
                 timeControl.maxTimeMs,
                 null, // progressCallback
                 lastComputerMove,
-<<<<<<< HEAD
-=======
                 null, // evaluationTable
                 'medium', // difficulty
->>>>>>> c61ef682
             );
 
             if (result.move) {
@@ -1003,10 +991,7 @@
             // Hard mode: Use iterative deepening with time control
             const maxDepth = SEARCH_DEPTH.hard;
             const timeControl = getTimeControlForDifficulty('hard');
-<<<<<<< HEAD
-=======
-
->>>>>>> c61ef682
+
             const result = findBestMoveIterativeDeepening(
                 currentGameState,
                 maxDepth,
@@ -1014,11 +999,8 @@
                 timeControl.maxTimeMs,
                 null, // progressCallback
                 lastComputerMove,
-<<<<<<< HEAD
-=======
                 null, // evaluationTable
                 'hard', // difficulty
->>>>>>> c61ef682
             );
 
             if (result.move) {
